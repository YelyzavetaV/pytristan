import pytest
from numpy.polynomial.chebyshev import chebpts2
from numpy.testing import assert_almost_equal
from pytristan import get_grid, cheb, drop_grid, drop_last_grid, _get_grid_manager


<<<<<<< HEAD
def test_get_grid_num():
=======
def test_cheb_raises():
    with pytest.raises(TypeError):
        cheb(10.0)
    with pytest.raises(ValueError):
        cheb(-10)
    with pytest.raises(TypeError):  # Error if only one bound value is provided
        cheb(10, 0.0)
        cheb(10, xmax=2.0)


def test_cheb_pts():
    assert_almost_equal(cheb(10), chebpts2(10)[::-1])


def test_cheb_bounds():
    x = cheb(10, 0.0, 10.0)
    assert x[0] == 0.0 and x[-1] == 10.0


def test_grid_num():
>>>>>>> 1d850373
    # Grid retrieval test
    grid = get_grid(
        num=1, npts=[20, 10], geom="polar", fornberg=True, axes=[1], mappers=[cheb]
    )

    grid0 = get_grid(num=1)
    assert grid.num == grid0.num and id(grid) == id(grid0)
    drop_last_grid()


<<<<<<< HEAD
def test_drop_grid_raises():
    # Error test (check if nitem is a positive integer and a permissive check for num).
    with pytest.raises(TypeError):
        drop_grid(nitem=5.5)
        drop_grid(nitem=-1)
        drop_grid(num="10")
    # Warning test (no arguments passed).
    with pytest.warns(
        UserWarning, match="No grids were dropped because num is None and nitem=0."
    ):
        drop_grid()
    # Error test (num and nitem passed in the same call and nitem != 0).
    with pytest.raises(ValueError):
        drop_grid(num=2, nitem=1)
    # Warning test (trying to drop a grid that is not registered).
    with pytest.warns(UserWarning):
        drop_grid(num=10)


def test_drop_grid_num():
=======
def test_drop_grid():
>>>>>>> 1d850373
    for _ in range(5):
        get_grid(npts=[20, 10], geom="polar", fornberg=True, axes=[1], mappers=[cheb])

    grid_manager = _get_grid_manager()

    assert grid_manager.nums() == [0, 1, 2, 3, 4]

    # drop grids with identifiers 0 and 3
    drop_grid(num=[0, 3])
    assert grid_manager.nums() == [1, 2, 4]

    # Drop last grid
    drop_last_grid()
    assert grid_manager.nums() == [1, 2]

    # Drop last two grids
    drop_grid(nitem=2)
    assert grid_manager.nums() == []<|MERGE_RESOLUTION|>--- conflicted
+++ resolved
@@ -4,9 +4,6 @@
 from pytristan import get_grid, cheb, drop_grid, drop_last_grid, _get_grid_manager
 
 
-<<<<<<< HEAD
-def test_get_grid_num():
-=======
 def test_cheb_raises():
     with pytest.raises(TypeError):
         cheb(10.0)
@@ -26,8 +23,7 @@
     assert x[0] == 0.0 and x[-1] == 10.0
 
 
-def test_grid_num():
->>>>>>> 1d850373
+def test_get_grid_num():
     # Grid retrieval test
     grid = get_grid(
         num=1, npts=[20, 10], geom="polar", fornberg=True, axes=[1], mappers=[cheb]
@@ -38,7 +34,6 @@
     drop_last_grid()
 
 
-<<<<<<< HEAD
 def test_drop_grid_raises():
     # Error test (check if nitem is a positive integer and a permissive check for num).
     with pytest.raises(TypeError):
@@ -59,9 +54,6 @@
 
 
 def test_drop_grid_num():
-=======
-def test_drop_grid():
->>>>>>> 1d850373
     for _ in range(5):
         get_grid(npts=[20, 10], geom="polar", fornberg=True, axes=[1], mappers=[cheb])
 
