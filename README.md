<<<<<<< HEAD
**pytristan** is a Python package, based on NumPy, that provides *tools for numerical solution of partial differential equations*, such as

* Multi-dimensional meshes
* *(coming soon)* Multi-dimensional differential operators (DO), constructed using different approximation techniques, such as
  - *Fourier spectral method*
  - *Chebyshev collocation method*
  - *Finite-differences method*

# Main features

## *Meshes and differential operators **are** NumPy arrays*

The dedicated mesh's (`Grid`) and DO's (`FourMat`, `ChebMat`, `FinDiffMat`) objects subclass `numpy.ndarray`, benefitting from all of its powerful tools and allowing for convenient and intuitive usage.

## *Simple API to treat cases of special geometry*

pytristan provides simplified interface to treat some specific cases, such as, for instance, *polar geometry*. Besides, there are pre-defined *mapping* functions in case the user aims to build a non-uniform mesh. It is as well possible to define your own mappers and apply them as easily, as the pre-defined ones.

However, you can always opt for a more manual approach to construct the same objects using generic interface, thus enjoying more flexibility and control over your program.

## *Re-usage of once allocated objects*

If it's necessary to re-use the same mesh or DO multiple times in the same program, pytristan spares a user the need to reconstruct them or repeatedly pass their variables between functions. Once allocated, they can be extracted from memory by calling a dedicated getter function with simple interface *anywhere in the same program*.

# Installation

You can install pytristan using pip:

```
pip install pytristan
```

Alternatively, the source code is available on [GitHub](https://github.com/YelyzavetaV/pytristan "pytristan on GitHub").

# Dependencies

* [NumPy - the fundamental package for scientific computing with Python](https://numpy.org "NumPy")

# License

[MIT](https://opensource.org/licenses/MIT "MIT license")
=======
# PyTristan

[![Build and tests](https://github.com/YelyzavetaV/pytristan/actions/workflows/pytristan.yml/badge.svg)](https://github.com/YelyzavetaV/pytristan/actions/workflows/pytristan.yml)
[![codecov](https://codecov.io/gh/YelyzavetaV/pytristan/branch/main/graph/badge.svg?token=KWLTXFRDUE)](https://codecov.io/gh/YelyzavetaV/pytristan)
>>>>>>> 99eca21b
<|MERGE_RESOLUTION|>--- conflicted
+++ resolved
@@ -1,48 +1,4 @@
-<<<<<<< HEAD
-**pytristan** is a Python package, based on NumPy, that provides *tools for numerical solution of partial differential equations*, such as
-
-* Multi-dimensional meshes
-* *(coming soon)* Multi-dimensional differential operators (DO), constructed using different approximation techniques, such as
-  - *Fourier spectral method*
-  - *Chebyshev collocation method*
-  - *Finite-differences method*
-
-# Main features
-
-## *Meshes and differential operators **are** NumPy arrays*
-
-The dedicated mesh's (`Grid`) and DO's (`FourMat`, `ChebMat`, `FinDiffMat`) objects subclass `numpy.ndarray`, benefitting from all of its powerful tools and allowing for convenient and intuitive usage.
-
-## *Simple API to treat cases of special geometry*
-
-pytristan provides simplified interface to treat some specific cases, such as, for instance, *polar geometry*. Besides, there are pre-defined *mapping* functions in case the user aims to build a non-uniform mesh. It is as well possible to define your own mappers and apply them as easily, as the pre-defined ones.
-
-However, you can always opt for a more manual approach to construct the same objects using generic interface, thus enjoying more flexibility and control over your program.
-
-## *Re-usage of once allocated objects*
-
-If it's necessary to re-use the same mesh or DO multiple times in the same program, pytristan spares a user the need to reconstruct them or repeatedly pass their variables between functions. Once allocated, they can be extracted from memory by calling a dedicated getter function with simple interface *anywhere in the same program*.
-
-# Installation
-
-You can install pytristan using pip:
-
-```
-pip install pytristan
-```
-
-Alternatively, the source code is available on [GitHub](https://github.com/YelyzavetaV/pytristan "pytristan on GitHub").
-
-# Dependencies
-
-* [NumPy - the fundamental package for scientific computing with Python](https://numpy.org "NumPy")
-
-# License
-
-[MIT](https://opensource.org/licenses/MIT "MIT license")
-=======
 # PyTristan
 
 [![Build and tests](https://github.com/YelyzavetaV/pytristan/actions/workflows/pytristan.yml/badge.svg)](https://github.com/YelyzavetaV/pytristan/actions/workflows/pytristan.yml)
-[![codecov](https://codecov.io/gh/YelyzavetaV/pytristan/branch/main/graph/badge.svg?token=KWLTXFRDUE)](https://codecov.io/gh/YelyzavetaV/pytristan)
->>>>>>> 99eca21b
+[![codecov](https://codecov.io/gh/YelyzavetaV/pytristan/branch/main/graph/badge.svg?token=KWLTXFRDUE)](https://codecov.io/gh/YelyzavetaV/pytristan)